//! Core functionalities of this program
//!
//! Including configuration, toolchain, toolset management.

mod custom_instructions;
pub(crate) mod install;
<<<<<<< HEAD
=======
#[cfg(feature = "offline")]
>>>>>>> 53a29e86
pub(crate) mod offline_packages;
mod os;
pub(crate) mod parser;
pub(crate) mod rustup;
pub(crate) mod try_it;
pub(crate) mod uninstall;

use anyhow::Result;

macro_rules! declare_env_vars {
    ($($key:ident),+) => {
        $(pub(crate) const $key: &str = stringify!($key);)*
        #[cfg(windows)]
        pub(crate) static ALL_VARS: &[&str] = &[$($key),+];
    };
}

declare_env_vars!(
    CARGO_HOME,
    RUSTUP_HOME,
    RUSTUP_DIST_SERVER,
    RUSTUP_UPDATE_ROOT
);

/// Contains definition of installation steps, including pre-install configs.
///
/// Make sure to always call `init()` as it creates essential folders to
/// hold the installation files.
pub(crate) trait EnvConfig {
    /// Configure environment variables for `rustup`.
    ///
    /// This will set persistent environment variables including
    /// `RUSTUP_DIST_SERVER`, `RUSTUP_UPDATE_ROOT`, `CARGO_HOME`, `RUSTUP_HOME`.
    fn config_rustup_env_vars(&self) -> Result<()>;
}<|MERGE_RESOLUTION|>--- conflicted
+++ resolved
@@ -4,10 +4,7 @@
 
 mod custom_instructions;
 pub(crate) mod install;
-<<<<<<< HEAD
-=======
 #[cfg(feature = "offline")]
->>>>>>> 53a29e86
 pub(crate) mod offline_packages;
 mod os;
 pub(crate) mod parser;
